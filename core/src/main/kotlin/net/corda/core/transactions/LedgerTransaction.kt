--- conflicted
+++ resolved
@@ -15,11 +15,8 @@
 import net.corda.core.utilities.loggerFor
 import java.util.*
 import java.util.function.Predicate
-<<<<<<< HEAD
 import kotlin.collections.HashSet
-=======
 import net.corda.core.utilities.warnOnce
->>>>>>> d5fa8590
 
 /**
  * A LedgerTransaction is derived from a [WireTransaction]. It is the result of doing the following operations:
@@ -197,13 +194,9 @@
             val constraintAttachment = AttachmentWithContext(contractAttachment, state.contract,
                     networkParameters?.whitelistedContractImplementations)
 
-<<<<<<< HEAD
-            val contractAttachment = uniqueAttachmentsForStateContract.first()
-            val constraintAttachment = AttachmentWithContext(contractAttachment, state.contract, networkParameters?.whitelistedContractImplementations)
             if (state.constraint is SignatureAttachmentConstraint)
                 checkMinimumPlatformVersion(networkParameters?.minimumPlatformVersion ?: 1, 4, "Signature constraints")
-=======
->>>>>>> d5fa8590
+
             if (!state.constraint.isSatisfiedBy(constraintAttachment)) {
                 throw TransactionVerificationException.ContractConstraintRejection(id, state.contract)
             }
@@ -237,21 +230,6 @@
      * Check the transaction is contract-valid by running the verify() for each input and output state contract.
      * If any contract fails to verify, the whole transaction is considered to be invalid.
      */
-<<<<<<< HEAD
-    private fun verifyContracts() {
-        val contractInstances = ArrayList<Contract>(contracts.size)
-        for ((key, result) in contracts) {
-            when (result) {
-                is Try.Failure -> throw TransactionVerificationException.ContractCreationError(id, key, result.exception)
-                is Try.Success -> {
-                    try {
-                        contractInstances.add(result.value.newInstance())
-                    } catch (e: Exception) {
-                        throw TransactionVerificationException.ContractCreationError(id, result.value.name, e)
-                    }
-                }
-            }
-=======
     private fun verifyContracts() = inputAndOutputStates.forEach { ts ->
         val contractClass = getContractClass(ts)
         val contract = createContractInstance(contractClass)
@@ -260,18 +238,12 @@
             contract.verify(this)
         } catch (e: Exception) {
             throw TransactionVerificationException.ContractRejection(id, contract, e)
->>>>>>> d5fa8590
         }
     }
 
     // Obtain the contract class from the class name, wrapping any exception as a [ContractCreationError]
     private fun getContractClass(ts: TransactionState<ContractState>): Class<out Contract> =
             try {
-<<<<<<< HEAD
-                contract.verify(this)
-            } catch (e: Exception) {
-                throw TransactionVerificationException.ContractRejection(id, contract, e)
-=======
                 (ts.data::class.java.classLoader ?: this::class.java.classLoader)
                         .loadClass(ts.contract)
                         .asSubclass(Contract::class.java)
@@ -285,7 +257,6 @@
                 contractClass.newInstance()
             } catch (e: Exception) {
                 throw TransactionVerificationException.ContractCreationError(id, contractClass.name, e)
->>>>>>> d5fa8590
             }
 
     /**
